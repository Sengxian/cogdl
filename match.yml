node_classification:
  - model:
    - gcn
    - gat
    - drgat
    - grand
    - gcnmix
    - disengcn
    - srgcn
    - mixhop
    - graphsage
    - unet
    - gcnii
    - chebyshev
    - pyg_gcn
    - pyg_gat
    - deepergcn
    - gcnii
    - gpt_gnn
    dataset:
    - cora
    - citeseer
    - pubmed
    - ogbn-arxiv
unsupervised_node_classification:
  - model:
    - prone
    - netmf
    - netsmf
    - deepwalk
    - line
    - node2vec
    - hope
    - sdne
    - grarep
    - dngr
    - spectral
    - gcc
    dataset:
    - ppi
    - blogcatalog
    - wikipedia
    - usa-airport
  - model:
    - unsup_graphsage
    - dgi
    - mvgrl
    dataset:
    - cora
    - citeseer
    - pubmed
graph_classification:
  - model:
    - gin
    - diffpool
    - sortpool
    - dgcnn
    - patchy_san
    dataset:
    - mutag
    - imdb-b
    - imdb-m
    - proteins
    - collab
unsupervised_graph_classification:
  - model:
    - infograph
    - graph2vec
    - dgk
    dataset:
    - mutag
    - imdb-b
    - imdb-m
    - proteins
    - collab
link_prediction:
  - model:
    - prone
    - netmf
    - hope
    - line
    - node2vec
    - deepwalk
    - sdne
    dataset:
    - ppi
    - wikipedia
  - model:
    - rgcn
    - compgcn
    - distmult
    - rotate
    - transe
    - complex
    dataset:
    - fb13
    - fb15k237
    - wn18
    - wn18rr
    - fb13s
multiplex_link_prediction:
  - model:
    - gatne
    - netmf
    - deepwalk
    - line
    - hope
    - node2vec
    - netmf
    - grarep
    dataset:
    - amazon
    - youtube
    - twitter
multiplex_node_classification:
  - model:
    - pte
    - metapath2vec
    - hin2vec
    - gcc
    dataset:
    - gtn-dblp
    - gtn-acm
    - gtn-imdb
heterogeneous_node_classification:
  - model:
    - gtn
    - han
    dataset:
    - gtn-dblp
    - gtn-acm
    - gtn-imdb
pretrain:
  - model:
    - stpgnn
    dataset:
<<<<<<< HEAD
    - dblp
    - acm
    - lmdb
attributed_graph_clustering:
  - model:
    - deepwalk
    - pyg-gcn
    - prone
    - netmf
    - deepwalk
    - line
    dataset:
    - cora
    - citeseer
    - pubmed
=======
    - bio
    - test_bio
    - chem
    - test_chem
    - bbbp
    - bace
>>>>>>> 04662b2e
<|MERGE_RESOLUTION|>--- conflicted
+++ resolved
@@ -134,14 +134,16 @@
   - model:
     - stpgnn
     dataset:
-<<<<<<< HEAD
-    - dblp
-    - acm
-    - lmdb
+    - bio
+    - test_bio
+    - chem
+    - test_chem
+    - bbbp
+    - bace
 attributed_graph_clustering:
   - model:
     - deepwalk
-    - pyg-gcn
+    - pyg_gcn
     - prone
     - netmf
     - deepwalk
@@ -149,12 +151,4 @@
     dataset:
     - cora
     - citeseer
-    - pubmed
-=======
-    - bio
-    - test_bio
-    - chem
-    - test_chem
-    - bbbp
-    - bace
->>>>>>> 04662b2e
+    - pubmed