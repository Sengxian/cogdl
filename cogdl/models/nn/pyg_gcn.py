--- conflicted
+++ resolved
@@ -70,17 +70,13 @@
         x = self.convs[-1](x, edge_index, weight)
         return F.log_softmax(x, dim=1)
 
-<<<<<<< HEAD
     def get_embeddings(self, x, edge_index, weight = None):
         for conv in self.convs[:-1]:
             x = F.relu(conv(x, edge_index, weight))
             x = F.dropout(x, p=self.dropout, training=self.training)
         return x
 
-    def loss(self, data):
-=======
     def node_classification_loss(self, data):
->>>>>>> 93bea17c
         return F.nll_loss(
             self.forward(data.x, data.edge_index, None if not "norm_aggr" in data else data.norm_aggr)[data.train_mask],
             data.y[data.train_mask],
